/*
 * Copyright Elasticsearch B.V. and/or licensed to Elasticsearch B.V. under one
 * or more contributor license agreements. Licensed under the Elastic License;
 * you may not use this file except in compliance with the Elastic License.
 */
package org.elasticsearch.xpack.core;

import org.elasticsearch.action.ActionType;
import org.elasticsearch.action.ActionListener;
import org.elasticsearch.action.ActionRequest;
import org.elasticsearch.action.ActionRequestBuilder;
import org.elasticsearch.action.ActionResponse;
import org.elasticsearch.action.support.ContextPreservingActionListener;
import org.elasticsearch.client.Client;
import org.elasticsearch.client.OriginSettingClient;
import org.elasticsearch.common.util.concurrent.ThreadContext;
import org.elasticsearch.common.util.set.Sets;
import org.elasticsearch.xpack.core.security.authc.AuthenticationField;
import org.elasticsearch.xpack.core.security.authc.AuthenticationServiceField;

import java.util.Map;
import java.util.Set;
import java.util.function.BiConsumer;
import java.util.function.Supplier;
import java.util.stream.Collectors;

/**
 * Utility class to help with the execution of requests made using a {@link Client} such that they
 * have the origin as a transient and listeners have the appropriate context upon invocation
 */
public final class ClientHelper {

    /**
     * List of headers that are related to security
     */
    public static final Set<String> SECURITY_HEADER_FILTERS = Sets.newHashSet(AuthenticationServiceField.RUN_AS_USER_HEADER,
            AuthenticationField.AUTHENTICATION_KEY);

    /**
     * .
     * @deprecated use ThreadContext.ACTION_ORIGIN_TRANSIENT_NAME
     */
    @Deprecated
    public static final String ACTION_ORIGIN_TRANSIENT_NAME = ThreadContext.ACTION_ORIGIN_TRANSIENT_NAME;
    public static final String SECURITY_ORIGIN = "security";
    public static final String WATCHER_ORIGIN = "watcher";
    public static final String ML_ORIGIN = "ml";
    public static final String INDEX_LIFECYCLE_ORIGIN = "index_lifecycle";
    public static final String MONITORING_ORIGIN = "monitoring";
    public static final String DEPRECATION_ORIGIN = "deprecation";
    public static final String PERSISTENT_TASK_ORIGIN = "persistent_tasks";
    public static final String ROLLUP_ORIGIN = "rollup";
<<<<<<< HEAD
    public static final String DATA_FRAME_ORIGIN = "data_frame";
    public static final String REINDEX_ORIGIN = "reindex";
=======
    public static final String TRANSFORM_ORIGIN = "transform";
>>>>>>> af4864c3

    private ClientHelper() {}

    /**
     * Returns a client that will always set the appropriate origin and ensure the proper context is restored by listeners
     * @deprecated use {@link OriginSettingClient} instead
     */
    @Deprecated
    public static Client clientWithOrigin(Client client, String origin) {
        return new OriginSettingClient(client, origin);
    }

    /**
     * Executes a consumer after setting the origin and wrapping the listener so that the proper context is restored
     */
    public static <Request extends ActionRequest, Response extends ActionResponse> void executeAsyncWithOrigin(
            ThreadContext threadContext, String origin, Request request, ActionListener<Response> listener,
            BiConsumer<Request, ActionListener<Response>> consumer) {
        final Supplier<ThreadContext.StoredContext> supplier = threadContext.newRestorableContext(false);
        try (ThreadContext.StoredContext ignore = threadContext.stashWithOrigin(origin)) {
            consumer.accept(request, new ContextPreservingActionListener<>(supplier, listener));
        }
    }

    /**
     * Executes an asynchronous action using the provided client. The origin is set in the context and the listener
     * is wrapped to ensure the proper context is restored
     */
    public static <Request extends ActionRequest, Response extends ActionResponse,
            RequestBuilder extends ActionRequestBuilder<Request, Response>> void executeAsyncWithOrigin(
        Client client, String origin, ActionType<Response> action, Request request,
        ActionListener<Response> listener) {
        final ThreadContext threadContext = client.threadPool().getThreadContext();
        final Supplier<ThreadContext.StoredContext> supplier = threadContext.newRestorableContext(false);
        try (ThreadContext.StoredContext ignore = threadContext.stashWithOrigin(origin)) {
            client.execute(action, request, new ContextPreservingActionListener<>(supplier, listener));
        }
    }

    /**
     * Execute a client operation and return the response, try to run an action
     * with least privileges, when headers exist
     *
     * @param headers
     *            Request headers, ideally including security headers
     * @param origin
     *            The origin to fall back to if there are no security headers
     * @param client
     *            The client used to query
     * @param supplier
     *            The action to run
     * @return An instance of the response class
     */
    public static <T extends ActionResponse> T executeWithHeaders(Map<String, String> headers, String origin, Client client,
            Supplier<T> supplier) {
        Map<String, String> filteredHeaders = headers.entrySet().stream().filter(e -> SECURITY_HEADER_FILTERS.contains(e.getKey()))
                .collect(Collectors.toMap(Map.Entry::getKey, Map.Entry::getValue));

        // no security headers, we will have to use the xpack internal user for
        // our execution by specifying the origin
        if (filteredHeaders.isEmpty()) {
            try (ThreadContext.StoredContext ignore = client.threadPool().getThreadContext().stashWithOrigin(origin)) {
                return supplier.get();
            }
        } else {
            try (ThreadContext.StoredContext ignore = client.threadPool().getThreadContext().stashContext()) {
                client.threadPool().getThreadContext().copyHeaders(filteredHeaders.entrySet());
                return supplier.get();
            }
        }
    }

    /**
     * Execute a client operation asynchronously, try to run an action with
     * least privileges, when headers exist
     *
     * @param headers
     *            Request headers, ideally including security headers
     * @param origin
     *            The origin to fall back to if there are no security headers
     * @param action
     *            The action to execute
     * @param request
     *            The request object for the action
     * @param listener
     *            The listener to call when the action is complete
     */
    public static <Request extends ActionRequest, Response extends ActionResponse>
    void executeWithHeadersAsync(Map<String, String> headers, String origin, Client client, ActionType<Response> action, Request request,
                                 ActionListener<Response> listener) {

        Map<String, String> filteredHeaders = headers.entrySet().stream().filter(e -> SECURITY_HEADER_FILTERS.contains(e.getKey()))
                .collect(Collectors.toMap(Map.Entry::getKey, Map.Entry::getValue));

        final ThreadContext threadContext = client.threadPool().getThreadContext();

        // No headers (e.g. security not installed/in use) so execute as origin
        if (filteredHeaders.isEmpty()) {
            ClientHelper.executeAsyncWithOrigin(client, origin, action, request, listener);
        } else {
            // Otherwise stash the context and copy in the saved headers before executing
            final Supplier<ThreadContext.StoredContext> supplier = threadContext.newRestorableContext(false);
            try (ThreadContext.StoredContext ignore = stashWithHeaders(threadContext, filteredHeaders)) {
                client.execute(action, request, new ContextPreservingActionListener<>(supplier, listener));
            }
        }
    }

    private static ThreadContext.StoredContext stashWithHeaders(ThreadContext threadContext, Map<String, String> headers) {
        final ThreadContext.StoredContext storedContext = threadContext.stashContext();
        threadContext.copyHeaders(headers.entrySet());
        return storedContext;
    }
}<|MERGE_RESOLUTION|>--- conflicted
+++ resolved
@@ -50,12 +50,8 @@
     public static final String DEPRECATION_ORIGIN = "deprecation";
     public static final String PERSISTENT_TASK_ORIGIN = "persistent_tasks";
     public static final String ROLLUP_ORIGIN = "rollup";
-<<<<<<< HEAD
-    public static final String DATA_FRAME_ORIGIN = "data_frame";
+    public static final String TRANSFORM_ORIGIN = "transform";
     public static final String REINDEX_ORIGIN = "reindex";
-=======
-    public static final String TRANSFORM_ORIGIN = "transform";
->>>>>>> af4864c3
 
     private ClientHelper() {}
 
