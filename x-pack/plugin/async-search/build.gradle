evaluationDependsOn(xpackModule('core'))

apply plugin: 'elasticsearch.esplugin'
apply plugin: 'elasticsearch.internal-cluster-test'
esplugin {
    name 'x-pack-async-search'
    description 'A module which allows to track the progress of a search asynchronously.'
    classname 'org.elasticsearch.xpack.search.AsyncSearch'
    extendedPlugins = ['x-pack-core']
}
archivesBaseName = 'x-pack-async-search'

compileJava.options.compilerArgs << "-Xlint:-rawtypes"
compileTestJava.options.compilerArgs << "-Xlint:-rawtypes"

/*
 * Licensed to Elasticsearch under one or more contributor
 * license agreements. See the NOTICE file distributed with
 * this work for additional information regarding copyright
 * ownership. Elasticsearch licenses this file to you under
 * the Apache License, Version 2.0 (the "License"); you may
 * not use this file except in compliance with the License.
 * You may obtain a copy of the License at
 *
 *     http://www.apache.org/licenses/LICENSE-2.0
 *
 * Unless required by applicable law or agreed to in writing,
 * software distributed under the License is distributed on an
 * "AS IS" BASIS, WITHOUT WARRANTIES OR CONDITIONS OF ANY
 * KIND, either express or implied.  See the License for the
 * specific language governing permissions and limitations
 * under the License.
 */

// add all sub-projects of the qa sub-project
gradle.projectsEvaluated {
  project.subprojects
    .find { it.path == project.path + ":qa" }
    .subprojects
    .findAll { it.path.startsWith(project.path + ":qa") }
    .each { check.dependsOn it.check }
}

dependencies {
  compileOnly project(":server")

  compileOnly project(path: xpackModule('core'), configuration: 'default')
<<<<<<< HEAD
  testCompile project(path: xpackModule('core'), configuration: 'testArtifacts')
  testCompile project(path: xpackModule('ilm'))
  testCompile project(path: xpackModule('async'))
=======
  testImplementation project(path: xpackModule('core'), configuration: 'testArtifacts')
  testImplementation project(path: xpackModule('ilm'))
>>>>>>> b6a8189c
}

dependencyLicenses {
  ignoreSha 'x-pack-core'
}

integTest.enabled = false
<|MERGE_RESOLUTION|>--- conflicted
+++ resolved
@@ -13,25 +13,6 @@
 compileJava.options.compilerArgs << "-Xlint:-rawtypes"
 compileTestJava.options.compilerArgs << "-Xlint:-rawtypes"
 
-/*
- * Licensed to Elasticsearch under one or more contributor
- * license agreements. See the NOTICE file distributed with
- * this work for additional information regarding copyright
- * ownership. Elasticsearch licenses this file to you under
- * the Apache License, Version 2.0 (the "License"); you may
- * not use this file except in compliance with the License.
- * You may obtain a copy of the License at
- *
- *     http://www.apache.org/licenses/LICENSE-2.0
- *
- * Unless required by applicable law or agreed to in writing,
- * software distributed under the License is distributed on an
- * "AS IS" BASIS, WITHOUT WARRANTIES OR CONDITIONS OF ANY
- * KIND, either express or implied.  See the License for the
- * specific language governing permissions and limitations
- * under the License.
- */
-
 // add all sub-projects of the qa sub-project
 gradle.projectsEvaluated {
   project.subprojects
@@ -45,14 +26,9 @@
   compileOnly project(":server")
 
   compileOnly project(path: xpackModule('core'), configuration: 'default')
-<<<<<<< HEAD
-  testCompile project(path: xpackModule('core'), configuration: 'testArtifacts')
-  testCompile project(path: xpackModule('ilm'))
-  testCompile project(path: xpackModule('async'))
-=======
   testImplementation project(path: xpackModule('core'), configuration: 'testArtifacts')
   testImplementation project(path: xpackModule('ilm'))
->>>>>>> b6a8189c
+  testImplementation project(path: xpackModule('async'))
 }
 
 dependencyLicenses {
