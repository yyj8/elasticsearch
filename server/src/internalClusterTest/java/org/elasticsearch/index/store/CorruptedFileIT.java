--- conflicted
+++ resolved
@@ -390,10 +390,6 @@
      * Tests corruption that happens on the network layer and that the primary does not get affected by corruption that happens on the way
      * to the replica. The file on disk stays uncorrupted
      */
-<<<<<<< HEAD
-    @AwaitsFix(bugUrl = "https://github.com/elastic/elasticsearch/issues/86429")
-=======
->>>>>>> f99ee51c
     public void testCorruptionOnNetworkLayer() throws InterruptedException {
         int numDocs = scaledRandomIntBetween(100, 1000);
         internalCluster().ensureAtLeastNumDataNodes(3);
